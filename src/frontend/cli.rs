use std::collections::HashMap;
use std::fs::{self, File};
use std::io::{prelude::*, BufReader, Read};
use std::path::PathBuf;
use std::{env, process};

use crate::generate::{
    self,
    changes::{Changes, TOMLEdition},
};
use crate::integrate::{self, DevnetOrchestrator};
use crate::poke::load_session;
use crate::publish::{publish_all_contracts, Network};
use crate::runnner::run_scripts;
use crate::types::{ProjectManifest, ProjectManifestFile, RequirementConfig};
use clarity_repl::repl;

use clap::Clap;
use toml;

#[cfg(feature = "telemetry")]
use super::telemetry::{telemetry_report_event, DeveloperUsageDigest, DeveloperUsageEvent};

#[derive(Clap, PartialEq, Clone, Debug)]
#[clap(version = option_env!("CARGO_PKG_VERSION").expect("Unable to detect version"))]
struct Opts {
    #[clap(subcommand)]
    command: Command,
}

#[derive(Clap, PartialEq, Clone, Debug)]
enum Command {
    /// Create and scaffold a new project
    #[clap(name = "new")]
    New(GenerateProject),
    /// Contract subcommand
    #[clap(subcommand, name = "contract")]
    Contract(Contract),
    /// Load contracts in a REPL for interactions
    #[clap(name = "poke")]
    Poke(Poke),
    #[clap(name = "console")]
    Console(Poke),
    /// Execute test suite
    #[clap(name = "test")]
    Test(Test),
    /// Check contracts syntax
    #[clap(name = "check")]
    Check(Check),
    /// Publish contracts on chain
    #[clap(name = "publish")]
    Publish(Publish),
    /// Execute Clarinet Extension
    #[clap(name = "run")]
    Run(Run),
    /// Work on contracts integration
    #[clap(name = "integrate")]
    Integrate(Integrate),
}

#[derive(Clap, PartialEq, Clone, Debug)]
enum Contract {
    /// New contract subcommand
    #[clap(name = "new")]
    NewContract(NewContract),
    /// Import contract subcommand
    #[clap(name = "requirement")]
    LinkContract(LinkContract),
    /// Fork contract subcommand
    #[clap(name = "fork")]
    ForkContract(ForkContract),
}

#[derive(Clap, PartialEq, Clone, Debug)]
struct GenerateProject {
    /// Project's name
    pub name: String,
    /// Enable developer usage telemetry
    #[clap(long = "disable-telemetry")]
    pub disable_telemetry: Option<bool>,
}

#[derive(Clap, PartialEq, Clone, Debug)]
struct NewContract {
    /// Contract's name
    pub name: String,
    /// Path to Clarinet.toml
    #[clap(long = "manifest-path")]
    pub manifest_path: Option<String>,
}

#[derive(Clap, PartialEq, Clone, Debug)]
struct LinkContract {
    /// Contract id
    pub contract_id: String,
    /// Path to Clarinet.toml
    #[clap(long = "manifest-path")]
    pub manifest_path: Option<String>,
}

#[derive(Clap, PartialEq, Clone, Debug)]
struct ForkContract {
    /// Contract id
    pub contract_id: String,
    /// Path to Clarinet.toml
    #[clap(long = "manifest-path")]
    pub manifest_path: Option<String>,
    // /// Fork contract and all its dependencies
    // #[clap(short = 'r')]
    // pub recursive: bool,
}

#[derive(Clap, PartialEq, Clone, Debug)]
struct Poke {
    /// Path to Clarinet.toml
    #[clap(long = "manifest-path")]
    pub manifest_path: Option<String>,
}

#[derive(Clap, PartialEq, Clone, Debug)]
struct Integrate {
    /// Path to Clarinet.toml
    #[clap(long = "manifest-path")]
    pub manifest_path: Option<String>,
    /// Display streams of logs instead of terminal UI dashboard
    #[clap(long = "no-dashboard")]
    pub no_dashboard: bool,
}

#[derive(Clap, PartialEq, Clone, Debug)]
struct Test {
    /// Generate coverage
    #[clap(long = "coverage")]
    pub coverage: bool,
    /// Generate costs report
    #[clap(long = "costs")]
    pub costs_report: bool,
    /// Path to Clarinet.toml
    #[clap(long = "manifest-path")]
    pub manifest_path: Option<String>,
    /// Relaunch tests on updates
    #[clap(long = "watch")]
    pub watch: bool,
    /// Files to includes
    pub files: Vec<String>,
}

#[derive(Clap, PartialEq, Clone, Debug)]
struct Run {
    /// Script to run
    pub script: String,
    /// Path to Clarinet.toml
    #[clap(long = "manifest-path")]
    pub manifest_path: Option<String>,
    /// Allow access to wallets
    #[clap(long = "allow-wallets")]
    pub allow_wallets: bool,
    /// Allow write access to disk
    #[clap(long = "allow-write")]
    pub allow_disk_write: bool,
    /// Allow read access to disk
    #[clap(long = "allow-read")]
    #[allow(dead_code)]
    pub allow_disk_read: bool,
}

#[derive(Clap, PartialEq, Clone, Debug)]
struct Publish {
    /// Deploy contracts on devnet, using settings/Devnet.toml
    #[clap(
        long = "devnet",
        conflicts_with = "testnet",
        conflicts_with = "mainnet"
    )]
    pub devnet: bool,
    /// Deploy contracts on testnet, using settings/Testnet.toml
    #[clap(
        long = "testnet",
        conflicts_with = "devnet",
        conflicts_with = "mainnet"
    )]
    pub testnet: bool,
    /// Deploy contracts on mainnet, using settings/Mainnet.toml
    #[clap(
        long = "mainnet",
        conflicts_with = "testnet",
        conflicts_with = "devnet"
    )]
    pub mainnet: bool,
    /// Path to Clarinet.toml
    #[clap(long = "manifest-path")]
    pub manifest_path: Option<String>,
}

#[derive(Clap, PartialEq, Clone, Debug)]
struct Check {
    /// Path to Clarinet.toml
    #[clap(long = "manifest-path")]
    pub manifest_path: Option<String>,
}

pub fn main() {
    let opts: Opts = match Opts::try_parse() {
        Ok(opts) => opts,
        Err(e) => {
            let manifest_path = get_manifest_path_or_exit(None);
            let manifest = ProjectManifest::from_path(&manifest_path);
            red!("Command unknown.");
            if manifest.project.telemetry {
                #[cfg(feature = "telemetry")]
                telemetry_report_event(DeveloperUsageEvent::UnknownCommand(
                    DeveloperUsageDigest::new(&manifest.project.name, &manifest.project.authors),
                    format!("{}", e),
                ));
            }
            process::exit(1);
        }
    };

    let hints_enabled = if env::var("CLARINET_DISABLE_HINTS") == Ok("1".into()) {
        false
    } else {
        true
    };

    match opts.command {
        Command::New(project_opts) => {
            let current_path = {
                let current_dir = env::current_dir().expect("Unable to read current directory");
                current_dir.to_str().unwrap().to_owned()
            };

            let telemetry_enabled = if cfg!(feature = "telemetry") {
                if let Some(disable_telemetry) = project_opts.disable_telemetry {
                    !disable_telemetry
                } else {
                    println!("{}", yellow!("Send usage data to Hiro."));
                    println!("{}", yellow!("Help Hiro improve its products and services by automatically sending diagnostics and usage data."));
                    println!("{}", yellow!("Only high level usage information, and no information identifying you or your project are collected."));
                    // todo(ludo): once we have a privacy policy available, add a link
                    // println!("{}", yellow!("Visit http://hiro.so/clarinet-privacy for details."));
                    println!("{}", yellow!("Enable [Y/n]?"));
                    let mut buffer = String::new();
                    std::io::stdin().read_line(&mut buffer).unwrap();
                    buffer != "n\n"
                }
            } else {
                false
            };
            if telemetry_enabled {
                println!("{}", yellow!("Telemetry enabled. Thanks for helping to improve clarinet!"));   
            } else {
                println!("{}", yellow!("Telemetry disabled. Clarinet will not collect any data on this project."));
            }
            let project_id = project_opts.name.clone();
            let changes =
                generate::get_changes_for_new_project(current_path, project_id, telemetry_enabled);
            execute_changes(changes);
            if hints_enabled {
                display_post_check_hint();
            }
            if telemetry_enabled {
                #[cfg(feature = "telemetry")]
                telemetry_report_event(DeveloperUsageEvent::NewProject(DeveloperUsageDigest::new(
                    &project_opts.name,
                    &vec![],
                )));
            }
        }
        Command::Contract(subcommand) => match subcommand {
            Contract::NewContract(new_contract) => {
                let manifest_path = get_manifest_path_or_exit(new_contract.manifest_path);

                let changes = generate::get_changes_for_new_contract(
                    manifest_path,
                    new_contract.name,
                    None,
                    true,
                    vec![],
                );
                execute_changes(changes);
                if hints_enabled {
                    display_post_check_hint();
                }
            }
            Contract::LinkContract(required_contract) => {
                let manifest_path = get_manifest_path_or_exit(required_contract.manifest_path);

                let change = TOMLEdition {
                    comment: format!(
                        "Adding {} as a requirement to Clarinet.toml",
                        required_contract.contract_id
                    ),
                    manifest_path,
                    contracts_to_add: HashMap::new(),
                    requirements_to_add: vec![RequirementConfig {
                        contract_id: required_contract.contract_id.clone(),
                    }],
                };
                execute_changes(vec![Changes::EditTOML(change)]);
                if hints_enabled {
                    display_post_check_hint();
                }
            }
            Contract::ForkContract(fork_contract) => {
                let manifest_path = get_manifest_path_or_exit(fork_contract.manifest_path);

                println!(
                    "Resolving {} and its dependencies...",
                    fork_contract.contract_id
                );

                let settings = repl::SessionSettings::default();
                let mut session = repl::Session::new(settings);

                let rt = tokio::runtime::Builder::new_current_thread()
                    .enable_io()
                    .enable_time()
                    .max_blocking_threads(32)
                    .build()
                    .unwrap();

                let res = rt.block_on(session.resolve_link(&repl::settings::InitialLink {
                    contract_id: fork_contract.contract_id.clone(),
                    stacks_node_addr: None,
                    cache: None,
                }));
                let contracts = res.unwrap();
                let mut changes = vec![];
                for (contract_id, code, deps) in contracts.into_iter() {
                    let components: Vec<&str> = contract_id.split('.').collect();
                    let contract_name = components.last().unwrap();

                    if &contract_id == &fork_contract.contract_id {
                        let mut change_set = generate::get_changes_for_new_contract(
                            manifest_path.clone(),
                            contract_name.to_string(),
                            Some(code),
                            false,
                            vec![],
                        );
                        changes.append(&mut change_set);

                        for dep in deps.iter() {
                            let mut change_set = generate::get_changes_for_new_link(
                                manifest_path.clone(),
                                dep.clone(),
                                None,
                            );
                            changes.append(&mut change_set);
                        }
                    }
                }
                execute_changes(changes);
                if hints_enabled {
                    display_post_check_hint();
                }
            }
        },
        Command::Poke(cmd) | Command::Console(cmd) => {
            let manifest_path = get_manifest_path_or_exit(cmd.manifest_path);
            let start_repl = true;
            let (_, _, project_manifest) =
                load_session(manifest_path, start_repl, &Network::Devnet)
                    .expect("Unable to start REPL");
            if hints_enabled {
                display_post_poke_hint();
            }
            if project_manifest.project.telemetry {
                #[cfg(feature = "telemetry")]
                telemetry_report_event(DeveloperUsageEvent::PokeExecuted(
                    DeveloperUsageDigest::new(
                        &project_manifest.project.name,
                        &project_manifest.project.authors,
                    ),
                ));
            }
        }
        Command::Check(cmd) => {
            let manifest_path = get_manifest_path_or_exit(cmd.manifest_path);
            let start_repl = false;
            let project_manifest = match load_session(manifest_path, start_repl, &Network::Devnet) {
                Err(e) => {
                    println!("{}", e);
                    return;
                }
<<<<<<< HEAD
                Ok((session, _, manifest)) => {
=======
                Ok((session, _, output)) => {
                    if let Some(message) = output {
                        println!("{}", message);
                    }
>>>>>>> df910e00
                    println!(
                        "{} Syntax of {} contract(s) successfully checked",
                        green!("✔"),
                        session.settings.initial_contracts.len()
                    );
                    manifest
                }
            };
            if hints_enabled {
                display_post_check_hint();
            }
            if project_manifest.project.telemetry {
                #[cfg(feature = "telemetry")]
                telemetry_report_event(DeveloperUsageEvent::CheckExecuted(
                    DeveloperUsageDigest::new(
                        &project_manifest.project.name,
                        &project_manifest.project.authors,
                    ),
                ));
            }
        }
        Command::Test(cmd) => {
            let manifest_path = get_manifest_path_or_exit(cmd.manifest_path);
            let start_repl = false;
            let res = load_session(manifest_path.clone(), start_repl, &Network::Devnet);
<<<<<<< HEAD
            let (session, project_manifest) = match res {
                Ok((session, _, manifest)) => (session, manifest),
=======
            let session = match res {
                Ok((session, _, output)) => {
                    if let Some(message) = output {
                        println!("{}", message);
                    }
                    session
                }
>>>>>>> df910e00
                Err(e) => {
                    println!("{}", e);
                    return;
                }
            };
            let (success, count) = match run_scripts(
                cmd.files,
                cmd.coverage,
                cmd.costs_report,
                cmd.watch,
                true,
                false,
                manifest_path,
                Some(session),
            ) {
                Ok(count) => (true, count),
                Err((_, count)) => (false, count),
            };
            if hints_enabled {
                display_tests_pro_tips_hint();
            }
            if project_manifest.project.telemetry {
                #[cfg(feature = "telemetry")]
                telemetry_report_event(DeveloperUsageEvent::TestSuiteExecuted(
                    DeveloperUsageDigest::new(
                        &project_manifest.project.name,
                        &project_manifest.project.authors,
                    ),
                    success,
                    count,
                ));
            }
            if !success {
                process::exit(1)
            }
        }
        Command::Run(cmd) => {
            let manifest_path = get_manifest_path_or_exit(cmd.manifest_path);
            let start_repl = false;
            let res = load_session(manifest_path.clone(), start_repl, &Network::Devnet);
            let session = match res {
<<<<<<< HEAD
                Ok((session, _, _)) => session,
=======
                Ok((session, _, output)) => {
                    if let Some(message) = output {
                        println!("{}", message);
                    }
                    session
                }
>>>>>>> df910e00
                Err(e) => {
                    println!("{}", e);
                    return;
                }
            };
            let _ = run_scripts(
                vec![cmd.script],
                false,
                false,
                false,
                cmd.allow_wallets,
                cmd.allow_disk_write,
                manifest_path,
                Some(session),
            );
        }
        Command::Publish(deploy) => {
            let manifest_path = get_manifest_path_or_exit(deploy.manifest_path);

            let network = if deploy.devnet == true {
                Network::Devnet
            } else if deploy.testnet == true {
                Network::Testnet
            } else if deploy.mainnet == true {
                Network::Mainnet
            } else {
                panic!("Target deployment must be specified with --devnet, --testnet or --mainnet")
            };
            let project_manifest = match publish_all_contracts(manifest_path, &network) {
                Ok((results, project_manifest)) => {
                    println!("{}", results.join("\n"));
                    project_manifest
                }
                Err(results) => {
                    println!("{}", results.join("\n"));
                    return;
                }
            };
            if project_manifest.project.telemetry {
                #[cfg(feature = "telemetry")]
                telemetry_report_event(DeveloperUsageEvent::ContractPublished(
                    DeveloperUsageDigest::new(
                        &project_manifest.project.name,
                        &project_manifest.project.authors,
                    ),
                    network,
                ));
            }
        }
        Command::Integrate(cmd) => {
            let manifest_path = get_manifest_path_or_exit(cmd.manifest_path);
            let devnet = DevnetOrchestrator::new(manifest_path, None);
            if devnet.manifest.project.telemetry {
                #[cfg(feature = "telemetry")]
                telemetry_report_event(DeveloperUsageEvent::DevnetExecuted(
                    DeveloperUsageDigest::new(
                        &devnet.manifest.project.name,
                        &devnet.manifest.project.authors,
                    ),
                ));
            }
            let _ = integrate::run_devnet(devnet, None, !cmd.no_dashboard);
            if hints_enabled {
                display_deploy_hint();
            }
        }
    };
}

fn get_manifest_path_or_exit(path: Option<String>) -> PathBuf {
    println!("");
    if let Some(path) = path {
        let manifest_path = PathBuf::from(path);
        if !manifest_path.exists() {
            println!("Could not find Clarinet.toml");
            process::exit(1);
        }
        manifest_path
    } else {
        let mut current_dir = env::current_dir().unwrap();
        loop {
            current_dir.push("Clarinet.toml");

            if current_dir.exists() {
                break current_dir;
            }
            current_dir.pop();

            if !current_dir.pop() {
                println!("Could not find Clarinet.toml");
                process::exit(1);
            }
        }
    }
}

fn execute_changes(changes: Vec<Changes>) {
    let mut shared_config = None;
    let mut path = PathBuf::new();

    for mut change in changes.into_iter() {
        match change {
            Changes::AddFile(options) => {
                if let Ok(entry) = fs::metadata(&options.path) {
                    if entry.is_file() {
                        println!(
                            "{}, file already exists at path {}",
                            red!("Skip creating file"),
                            options.path
                        );
                        continue;
                    }
                }
                println!("{}", options.comment);
                let mut file = File::create(options.path.clone()).expect("Unable to create file");
                file.write_all(options.content.as_bytes())
                    .expect("Unable to write file");
            }
            Changes::AddDirectory(options) => {
                println!("{}", options.comment);
                fs::create_dir_all(options.path.clone()).expect("Unable to create directory");
            }
            Changes::EditTOML(ref mut options) => {
                let mut config = match shared_config.take() {
                    Some(config) => config,
                    None => {
                        path = options.manifest_path.clone();
                        let file = File::open(path.clone()).unwrap();
                        let mut project_manifest_file_reader = BufReader::new(file);
                        let mut project_manifest_file = vec![];
                        project_manifest_file_reader
                            .read_to_end(&mut project_manifest_file)
                            .unwrap();
                        let project_manifest_file: ProjectManifestFile =
                            toml::from_slice(&project_manifest_file[..]).unwrap();
                        ProjectManifest::from_project_manifest_file(project_manifest_file)
                    }
                };

                let mut requirements = match config.project.requirements.take() {
                    Some(requirements) => requirements,
                    None => vec![],
                };
                for requirement in options.requirements_to_add.drain(..) {
                    if !requirements.contains(&requirement) {
                        requirements.push(requirement);
                    }
                }
                config.project.requirements = Some(requirements);

                for (contract_name, contract_config) in options.contracts_to_add.drain() {
                    config.contracts.insert(contract_name, contract_config);
                }

                shared_config = Some(config);
                println!("{}", options.comment);
            }
        }
    }

    if let Some(config) = shared_config {
        let toml = toml::to_string(&config).unwrap();
        let mut file = File::create(path).unwrap();
        file.write_all(&toml.as_bytes()).unwrap();
        file.sync_all().unwrap();
    }
}

fn display_separator() {
    println!("{}", yellow!("----------------------------"));
}

fn display_hint_header() {
    display_separator();
    println!("{}", yellow!("Hint: what's next?"));
}

fn display_hint_footer() {
    println!(
        "{}",
        yellow!("Disable these hints with the env var CLARINET_DISABLE_HINTS=1")
    );
    display_separator();
}

fn display_post_check_hint() {
    println!("");
    display_hint_header();
    println!(
        "{}",
        yellow!("Once you are ready to write TypeScript unit tests for your contract, run the following command:\n")
    );
    println!("{}", blue!("  $ clarinet test"));
    println!(
        "{}",
        yellow!("    Run all run tests in the ./tests folder.\n")
    );
    println!("{}", yellow!("Find more information on testing with Clarinet here: https://docs.hiro.so/docs/smart-contracts/clarinet#testing-with-the-test-harness"));
    display_hint_footer();
}

fn display_post_poke_hint() {
    println!("");
    display_hint_header();
    println!(
        "{}",
        yellow!("Once your are ready to write your contracts, run the following commands:\n")
    );
    println!("{}", blue!("  $ clarinet contract new <contract-name>"));
    println!(
        "{}",
        yellow!("    Create new contract scaffolding, including test files.\n")
    );

    println!("{}", blue!("  $ clarinet check"));
    println!(
        "{}",
        yellow!("    Check contract syntax for all files in ./contracts.\n")
    );

    println!("{}", yellow!("Find more information on writing contracts with Clarinet here: https://docs.hiro.so/docs/smart-contracts/clarinet#developing-a-clarity-smart-contract"));
    display_hint_footer();
}

fn display_tests_pro_tips_hint() {
    println!("");
    display_separator();
    println!(
        "{}",
        yellow!("Check out the pro tips to improve your testing process:\n")
    );

    println!("{}", blue!("  $ clarinet test --watch"));
    println!(
        "{}",
        yellow!("    Watch for file changes an re-run all tests.\n")
    );

    println!("{}", blue!("  $ clarinet test --costs"));
    println!(
        "{}",
        yellow!("    Run a cost analysis of the contracts covered by tests.\n")
    );

    println!("{}", blue!("  $ clarinet test --coverage"));
    println!(
        "{}",
        yellow!("    Measure test coverage with the LCOV tooling suite.\n")
    );

    println!("{}", yellow!("Once you are ready to test your contracts on a local developer network, run the following:\n"));

    println!("{}", blue!("  $ clarinet integrate"));
    println!(
        "{}",
        yellow!("    Deploy all contracts to a local dockerized blockchain setup (Devnet).\n")
    );

    println!("{}", yellow!("Find more information on testing with Clarinet here: https://docs.hiro.so/docs/smart-contracts/clarinet#testing-with-clarinet"));
    display_hint_footer();
}

fn display_deploy_hint() {
    println!("");
    display_hint_header();
    println!(
        "{}",
        yellow!("Once your contracts are ready to be deployed, you can run the following:")
    );

    println!("{}", blue!("  $ clarinet deploy --testnet"));
    println!(
        "{}",
        yellow!("    Deploy all contracts to the testnet network.\n")
    );

    println!("{}", blue!("  $ clarinet deploy --mainnet"));
    println!(
        "{}",
        yellow!("    Deploy all contracts to the mainnet network.\n")
    );

    println!(
        "{}",
        yellow!("Keep in mind, you can configure networks by editing the TOML files in the ./settings folder")
    );
    println!(
        "{}",
        yellow!("Find more information on the DevNet here: https://docs.hiro.so/docs/smart-contracts/devnet")
    );
    display_hint_footer();
}<|MERGE_RESOLUTION|>--- conflicted
+++ resolved
@@ -202,7 +202,7 @@
 pub fn main() {
     let opts: Opts = match Opts::try_parse() {
         Ok(opts) => opts,
-        Err(e) => {
+        Err(_e) => {
             let manifest_path = get_manifest_path_or_exit(None);
             let manifest = ProjectManifest::from_path(&manifest_path);
             red!("Command unknown.");
@@ -248,9 +248,17 @@
                 false
             };
             if telemetry_enabled {
-                println!("{}", yellow!("Telemetry enabled. Thanks for helping to improve clarinet!"));   
+                println!(
+                    "{}",
+                    yellow!("Telemetry enabled. Thanks for helping to improve clarinet!")
+                );
             } else {
-                println!("{}", yellow!("Telemetry disabled. Clarinet will not collect any data on this project."));
+                println!(
+                    "{}",
+                    yellow!(
+                        "Telemetry disabled. Clarinet will not collect any data on this project."
+                    )
+                );
             }
             let project_id = project_opts.name.clone();
             let changes =
@@ -360,7 +368,7 @@
         Command::Poke(cmd) | Command::Console(cmd) => {
             let manifest_path = get_manifest_path_or_exit(cmd.manifest_path);
             let start_repl = true;
-            let (_, _, project_manifest) =
+            let (_, _, project_manifest, _) =
                 load_session(manifest_path, start_repl, &Network::Devnet)
                     .expect("Unable to start REPL");
             if hints_enabled {
@@ -384,14 +392,10 @@
                     println!("{}", e);
                     return;
                 }
-<<<<<<< HEAD
-                Ok((session, _, manifest)) => {
-=======
-                Ok((session, _, output)) => {
+                Ok((session, _, manifest, output)) => {
                     if let Some(message) = output {
                         println!("{}", message);
                     }
->>>>>>> df910e00
                     println!(
                         "{} Syntax of {} contract(s) successfully checked",
                         green!("✔"),
@@ -417,24 +421,19 @@
             let manifest_path = get_manifest_path_or_exit(cmd.manifest_path);
             let start_repl = false;
             let res = load_session(manifest_path.clone(), start_repl, &Network::Devnet);
-<<<<<<< HEAD
             let (session, project_manifest) = match res {
-                Ok((session, _, manifest)) => (session, manifest),
-=======
-            let session = match res {
-                Ok((session, _, output)) => {
+                Ok((session, _, manifest, output)) => {
                     if let Some(message) = output {
                         println!("{}", message);
                     }
-                    session
-                }
->>>>>>> df910e00
+                    (session, manifest)
+                }
                 Err(e) => {
                     println!("{}", e);
                     return;
                 }
             };
-            let (success, count) = match run_scripts(
+            let (success, _count) = match run_scripts(
                 cmd.files,
                 cmd.coverage,
                 cmd.costs_report,
@@ -470,16 +469,12 @@
             let start_repl = false;
             let res = load_session(manifest_path.clone(), start_repl, &Network::Devnet);
             let session = match res {
-<<<<<<< HEAD
-                Ok((session, _, _)) => session,
-=======
-                Ok((session, _, output)) => {
+                Ok((session, _, _, output)) => {
                     if let Some(message) = output {
                         println!("{}", message);
                     }
                     session
                 }
->>>>>>> df910e00
                 Err(e) => {
                     println!("{}", e);
                     return;
