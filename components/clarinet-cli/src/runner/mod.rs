--- conflicted
+++ resolved
@@ -3,7 +3,7 @@
     initiate_session_from_deployment, update_session_with_contracts_executions,
     update_session_with_genesis_accounts,
 };
-<<<<<<< HEAD
+use clarinet_files::{FileLocation, ProjectManifest};
 use clarinet_files::ProjectManifest;
 use clarity::vm::analysis::contract_interface_builder::{
     build_contract_interface, ContractInterface,
@@ -15,19 +15,8 @@
 
 use std::collections::{BTreeMap, HashMap};
 use std::path::PathBuf;
-=======
-use clarinet_files::{FileLocation, ProjectManifest};
-use clarity_repl::clarity::analysis::contract_interface_builder::{
-    build_contract_interface, ContractInterface,
-};
-use clarity_repl::clarity::coverage::TestCoverageReport;
-use clarity_repl::clarity::types::QualifiedContractIdentifier;
-use clarity_repl::repl::ast::ContractAST;
-use clarity_repl::repl::session::CostsReport;
-use clarity_repl::repl::Session;
 use deno_core::error::AnyError;
 use std::collections::HashMap;
->>>>>>> e922bb56
 
 use clarinet_deployments::types::DeploymentSpecification;
 
@@ -76,11 +65,7 @@
                     std::process::exit(1);
                 }
             };
-<<<<<<< HEAD
             if let EvaluationResult::Contract(contract_result) = execution_result.result {
-=======
-            if let Some((_, source, _functions, ast, analysis)) = execution_result.contract.take() {
->>>>>>> e922bb56
                 contracts_artifacts.insert(
                     contract_id.clone(),
                     AnalysisArtifacts {
